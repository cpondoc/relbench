--- conflicted
+++ resolved
@@ -35,12 +35,7 @@
     # Return the sorted list of unique ints by frequency
     return sorted_ints
 
-<<<<<<< HEAD
 def count_sort_and_pad_preds(max_len, preds):
-=======
-
-def pad_preds(max_len, preds):
->>>>>>> 3c03d25b
     padded_preds = []
 
     max_len = task.eval_k
@@ -63,17 +58,12 @@
 
     src_to_dst = {}
 
-<<<<<<< HEAD
     for index, row in train_table.df.iterrows():
         src = row[task.src_entity_col]
         dst = row[task.dst_entity_col]
         if src not in src_to_dst:
             src_to_dst[src] = []
         src_to_dst[src] += dst
-=======
-        # Convert the result back to a list
-        pred = list(union)
->>>>>>> 3c03d25b
 
     for index, row in val_table.df.iterrows():
         src = row[task.src_entity_col]
@@ -82,11 +72,6 @@
             src_to_dst[src] = []
         src_to_dst[src] += dst
 
-<<<<<<< HEAD
-=======
-    padded_preds = pad_preds(task.eval_k, preds)
-    preds = np.array(padded_preds)
->>>>>>> 3c03d25b
 
     preds = []
     for id in list(task.test_table.df[task.src_entity_col]):
@@ -109,16 +94,9 @@
     src_ids = list(task.test_table.df[task.src_entity_col])
     max_len = task.eval_k
 
-<<<<<<< HEAD
     dst_list = [item for sublist in list(train_table.df[task.dst_entity_col]) for item in sublist]
     dst_list += [item for sublist in list(val_table.df[task.dst_entity_col]) for item in sublist]
     dst_list = list(set(dst_list)) # get unique ids
-=======
-    dst_list = [
-        item for sublist in list(train[task.dst_entity_col]) for item in sublist
-    ]
-    dst_list = list(set(dst_list))  # get unique ids
->>>>>>> 3c03d25b
 
     preds = []
     for id in src_ids:
@@ -126,13 +104,8 @@
 
         preds.append(pred)
 
-<<<<<<< HEAD
     padded_preds = count_sort_and_pad_preds(task.eval_k, preds)
     preds = np.array(padded_preds) 
-=======
-    padded_preds = pad_preds(task.eval_k, preds)
-    preds = np.array(padded_preds)
->>>>>>> 3c03d25b
 
     return preds
 
@@ -141,13 +114,8 @@
     if args.method == "most_frequent":
         preds = most_frequent_dst_entity(train_table, test_table, val_table, task)
     elif args.method == "random":
-<<<<<<< HEAD
         preds = random_dst_entity(train_table, test_table, val_table, task)
         
-=======
-        preds = random_dst_entity(train, test, task)
-
->>>>>>> 3c03d25b
     print(f"Run: {run}")
     print(f"Method: {args.method}")
     print(task.evaluate(preds))