import os
import zipfile

import pandas as pd
import requests
from tqdm import tqdm


def rolling_window_sampler(
    start_time: pd.Timestamp,
    end_time: pd.Timestamp,
    window_size: pd.Timedelta,
    stride: pd.Timedelta,
) -> pd.DataFrame:
    """Returns a DataFrame with columns window_min_time and window_max_time."""

    df = pd.DataFrame()
    start_time = int(start_time.timestamp())
    end_time = int(end_time.timestamp())
    window_size = int(window_size.total_seconds())
    stride = int(stride.total_seconds())

    # Traverse backwards to operate on the latest available timestamps:
    df["window_min_time"] = range(
        # TODO: find a better way to do this
<<<<<<< HEAD
        # start_time should be excluded, plus 1 second
        start_time,
=======
>>>>>>> 86a7dfd3
        end_time - window_size,  # window should not overshoot end_time
        start_time + window_size,  # We need a bit of data to train on
        -stride,
    )

    df["window_max_time"] = df["window_min_time"] + window_size
    df["window_min_time"] = df["window_min_time"] + 1 # start_time should be excluded, plus 1 second
    df["window_min_time"] = df["window_min_time"].astype("datetime64[s]")
    df["window_max_time"] = df["window_max_time"].astype("datetime64[s]")
    return df


def one_window_sampler(
    start_time: pd.Timestamp, window_size: pd.Timestamp
) -> pd.DataFrame:
    """Returns a DataFrame with columns window_min_time and window_max_time."""
    start_time = int(start_time.timestamp())
    window_size = int(window_size.total_seconds())
    df = pd.DataFrame()
    # TODO: find a better way to do this
    df["window_min_time"] = [start_time]
    df["window_max_time"] = [start_time + window_size]
    df["window_min_time"] = df["window_min_time"].astype("datetime64[s]")
    df["window_max_time"] = df["window_max_time"].astype("datetime64[s]")
    return df


def to_unix_time(column: pd.Series) -> pd.Series:
    """convert a timestamp column to unix time"""
    # return pd.to_datetime(column).astype('int64') // 10**9
    return pd.to_datetime(column).astype("datetime64[s]")


def download_url(
    url: str,
    root: str,
) -> str:
    r"""Downloads the content of :obj:`url` to the specified folder
    :obj:`root`.

    Args:
        url (str): The URL.
        root (str): The root folder.
    """

    filename = url.rpartition("/")[2]
    path = os.path.join(root, filename)
    if os.path.exists(path):
        return path

    response = requests.get(url, stream=True)
    total_size_in_bytes = int(response.headers.get("content-length", 0))
    block_size = 1024
    progress_bar = tqdm(total=total_size_in_bytes, unit="iB", unit_scale=True)
    with open(path, "wb") as file:
        for data in response.iter_content(block_size):
            progress_bar.update(len(data))
            file.write(data)
    progress_bar.close()

    return path


def unzip(path, root):
    r"""
    Args:
        path (str): The path to the zip file that needs to be extracted.
        root (str): The directory where the contents of the zip file will be extracted.
    """
    with zipfile.ZipFile(path, "r") as zip:
        zip.extractall(path=root)<|MERGE_RESOLUTION|>--- conflicted
+++ resolved
@@ -23,11 +23,7 @@
     # Traverse backwards to operate on the latest available timestamps:
     df["window_min_time"] = range(
         # TODO: find a better way to do this
-<<<<<<< HEAD
         # start_time should be excluded, plus 1 second
-        start_time,
-=======
->>>>>>> 86a7dfd3
         end_time - window_size,  # window should not overshoot end_time
         start_time + window_size,  # We need a bit of data to train on
         -stride,
